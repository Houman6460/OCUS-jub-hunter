--- conflicted
+++ resolved
@@ -2,12 +2,7 @@
 
 export interface Env {
   DB: D1Database;
-<<<<<<< HEAD
-  STRIPE_SECRET_KEY: string;
-  STRIPE_WEBHOOK_SECRET: string;
-=======
   // Optional environment variables for payment providers
   STRIPE_SECRET_KEY?: string;
   STRIPE_WEBHOOK_SECRET?: string;
->>>>>>> 04d2922d
 }